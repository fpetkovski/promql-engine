--- conflicted
+++ resolved
@@ -155,25 +155,10 @@
 			expected: `max(dedup(remote(max by (region) (foo)), remote(max by (region) (foo)))) - 1`,
 		},
 		{
-<<<<<<< HEAD
 			name:     "absent",
 			expr:     `absent(foo)`,
 			expected: `remote(absent(foo)) * remote(absent(foo))`,
 		}, {
-=======
-			name:     "sum-rate with a range window larger than the threshold",
-			expr:     `sum by (pod) (rate(http_requests_total[2h] offset 1h))`,
-			expected: `sum by (pod) (rate(http_requests_total[2h] offset 1h))`,
-		},
-		{
-			name: "sum-rate with a range window larger lower the threshold",
-			expr: `sum by (pod) (rate(http_requests_total[1h] offset 1h))`,
-			expected: `sum by (pod) (dedup(
-remote(sum by (pod, region) (rate(http_requests_total[1h] offset 1h))), 
-remote(sum by (pod, region) (rate(http_requests_total[1h] offset 1h)))))`,
-		},
-		{
->>>>>>> 5f91ace1
 			name: "binary expression with constant",
 			expr: `sum by (pod) (rate(http_requests_total[2m]) * 60)`,
 			expected: `sum by (pod) (dedup(
@@ -188,36 +173,23 @@
 		{
 			name:     "label based pruning matches no engines",
 			expr:     `http_requests_total{region="north"}`,
-<<<<<<< HEAD
 			expected: `noop`,
-=======
-			expected: `http_requests_total{region="north"}`,
->>>>>>> 5f91ace1
 		},
 		{
 			name:     "label based pruning with grouping matches no engines",
 			expr:     `sum by (pod) (rate(http_requests_total{region="north"}[2m]))`,
-<<<<<<< HEAD
 			expected: `sum by (pod) (noop)`,
 		},
 		{
 			name:     "label based pruning with grouping matches no engines",
 			expr:     `sum by (pod) (rate(http_requests_total{region="south"}[2m]))`,
 			expected: `sum by (pod) (dedup(remote(sum by (pod, region) (rate(http_requests_total{region="south"}[2m])))))`,
-=======
-			expected: `sum by (pod) (rate(http_requests_total{region="north"}[2m]))`,
->>>>>>> 5f91ace1
 		},
 	}
 
 	engines := []api.RemoteEngine{
-<<<<<<< HEAD
-		newEngineMock(1, []labels.Labels{labels.FromStrings("region", "east"), labels.FromStrings("region", "south")}),
-		newEngineMock(2, []labels.Labels{labels.FromStrings("region", "west")}),
-=======
-		newEngineMock(math.MaxInt64, []labels.Labels{labels.FromStrings("region", "east")}),
+		newEngineMock(math.MaxInt64, []labels.Labels{labels.FromStrings("region", "east"), labels.FromStrings("region", "south")}),
 		newEngineMock(math.MaxInt64, []labels.Labels{labels.FromStrings("region", "west")}),
->>>>>>> 5f91ace1
 	}
 	optimizers := []Optimizer{DistributedExecutionOptimizer{Endpoints: api.NewStaticEndpoints(engines)}}
 	replacements := map[string]*regexp.Regexp{
