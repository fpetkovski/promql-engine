--- conflicted
+++ resolved
@@ -155,7 +155,6 @@
 			expected: `max(dedup(remote(max by (region) (foo)), remote(max by (region) (foo)))) - 1`,
 		},
 		{
-<<<<<<< HEAD
 			name:     "sum-rate with a range window larger than the threshold",
 			expr:     `sum by (pod) (rate(http_requests_total[2h] offset 1h))`,
 			expected: `sum by (pod) (rate(http_requests_total[2h] offset 1h))`,
@@ -168,8 +167,6 @@
 remote(sum by (pod, region) (rate(http_requests_total[1h] offset 1h)))))`,
 		},
 		{
-=======
->>>>>>> a0696f97
 			name: "binary expression with constant",
 			expr: `sum by (pod) (rate(http_requests_total[2m]) * 60)`,
 			expected: `sum by (pod) (dedup(
@@ -184,18 +181,11 @@
 		{
 			name:     "label based pruning matches no engines",
 			expr:     `http_requests_total{region="north"}`,
-<<<<<<< HEAD
-			expected: `http_requests_total{region="north"}`,
-=======
 			expected: `noop`,
->>>>>>> a0696f97
 		},
 		{
 			name:     "label based pruning with grouping matches no engines",
 			expr:     `sum by (pod) (rate(http_requests_total{region="north"}[2m]))`,
-<<<<<<< HEAD
-			expected: `sum by (pod) (rate(http_requests_total{region="north"}[2m]))`,
-=======
 			expected: `sum by (pod) (noop)`,
 		},
 		{
@@ -206,18 +196,12 @@
 			name:     "absent",
 			expr:     `absent(foo)`,
 			expected: `remote(absent(foo)) * remote(absent(foo))`,
->>>>>>> a0696f97
 		},
 	}
 
 	engines := []api.RemoteEngine{
-<<<<<<< HEAD
 		newEngineMock(math.MaxInt64, []labels.Labels{labels.FromStrings("region", "east")}),
 		newEngineMock(math.MaxInt64, []labels.Labels{labels.FromStrings("region", "west")}),
-=======
-		newEngineMock(1, []labels.Labels{labels.FromStrings("region", "east"), labels.FromStrings("region", "south")}),
-		newEngineMock(2, []labels.Labels{labels.FromStrings("region", "west")}),
->>>>>>> a0696f97
 	}
 	optimizers := []Optimizer{DistributedExecutionOptimizer{Endpoints: api.NewStaticEndpoints(engines)}}
 	replacements := map[string]*regexp.Regexp{
