// Copyright (c) The Thanos Community Authors.
// Licensed under the Apache License 2.0.

package logicalplan

import (
	"time"

	"github.com/prometheus/prometheus/promql"
	"github.com/prometheus/prometheus/promql/parser"
)

var (
	NoOptimizers  = []Optimizer{}
	AllOptimizers = append(DefaultOptimizers, PropagateMatchersOptimizer{})
)

var DefaultOptimizers = []Optimizer{
	SortMatchers{},
	MergeSelectsOptimizer{},
}

type Opts struct {
	Start         time.Time
	End           time.Time
	Step          time.Duration
	LookbackDelta time.Duration
}

<<<<<<< HEAD
=======
func (o Opts) IsInstantQuery() bool {
	return o.Start == o.End
}

>>>>>>> 5f91ace1
type Plan interface {
	Optimize([]Optimizer) Plan
	Expr() parser.Expr
}

type Optimizer interface {
	Optimize(expr parser.Expr, opts *Opts) parser.Expr
}

type plan struct {
	expr parser.Expr
	opts *Opts
}

func New(expr parser.Expr, opts *Opts) Plan {
	expr = promql.PreprocessExpr(expr, opts.Start, opts.End)
	setOffsetForAtModifier(opts.Start.UnixMilli(), expr)

	return &plan{
		expr: expr,
		opts: opts,
	}
}

func (p *plan) Optimize(optimizers []Optimizer) Plan {
	for _, o := range optimizers {
		p.expr = o.Optimize(p.expr, p.opts)
	}

	return &plan{expr: p.expr, opts: p.opts}
}

func (p *plan) Expr() parser.Expr {
	return p.expr
}

func traverse(expr *parser.Expr, transform func(*parser.Expr)) {
	switch node := (*expr).(type) {
	case *parser.StepInvariantExpr:
		transform(&node.Expr)
	case *parser.VectorSelector:
		transform(expr)
	case *parser.MatrixSelector:
		transform(&node.VectorSelector)
	case *parser.AggregateExpr:
		transform(expr)
		traverse(&node.Expr, transform)
	case *parser.Call:
		for _, n := range node.Args {
			traverse(&n, transform)
		}
	case *parser.BinaryExpr:
		transform(expr)
		traverse(&node.LHS, transform)
		traverse(&node.RHS, transform)
	case *parser.UnaryExpr:
		traverse(&node.Expr, transform)
	case *parser.ParenExpr:
		traverse(&node.Expr, transform)
	case *parser.SubqueryExpr:
		traverse(&node.Expr, transform)
	}
}

func traverseBottomUp(parent *parser.Expr, current *parser.Expr, transform func(parent *parser.Expr, node *parser.Expr) bool) bool {
	switch node := (*current).(type) {
	case *parser.NumberLiteral:
		return false
	case *parser.StepInvariantExpr:
		return traverseBottomUp(current, &node.Expr, transform)
	case *parser.VectorSelector:
		return transform(parent, current)
	case *parser.MatrixSelector:
		return transform(current, &node.VectorSelector)
	case *parser.AggregateExpr:
		if stop := traverseBottomUp(current, &node.Expr, transform); stop {
			return stop
		}
		return transform(parent, current)
	case *parser.Call:
		for i := range node.Args {
			if stop := traverseBottomUp(current, &node.Args[i], transform); stop {
				return stop
			}
		}
		return transform(parent, current)
	case *parser.BinaryExpr:
		lstop := traverseBottomUp(current, &node.LHS, transform)
		rstop := traverseBottomUp(current, &node.RHS, transform)
		if lstop || rstop {
			return true
		}
		return transform(parent, current)
	case *parser.UnaryExpr:
		return traverseBottomUp(current, &node.Expr, transform)
	case *parser.ParenExpr:
		return traverseBottomUp(current, &node.Expr, transform)
	case *parser.SubqueryExpr:
		return traverseBottomUp(current, &node.Expr, transform)
	}

	return true
}

// Copy from https://github.com/prometheus/prometheus/blob/v2.39.1/promql/engine.go#L2658.
func setOffsetForAtModifier(evalTime int64, expr parser.Expr) {
	getOffset := func(ts *int64, originalOffset time.Duration, path []parser.Node) time.Duration {
		if ts == nil {
			return originalOffset
		}
		// TODO: support subquery.

		offsetForTs := time.Duration(evalTime-*ts) * time.Millisecond
		offsetDiff := offsetForTs
		return originalOffset + offsetDiff
	}

	parser.Inspect(expr, func(node parser.Node, path []parser.Node) error {
		switch n := node.(type) {
		case *parser.VectorSelector:
			n.Offset = getOffset(n.Timestamp, n.OriginalOffset, path)

		case *parser.MatrixSelector:
			vs := n.VectorSelector.(*parser.VectorSelector)
			vs.Offset = getOffset(vs.Timestamp, vs.OriginalOffset, path)

		case *parser.SubqueryExpr:
			n.Offset = getOffset(n.Timestamp, n.OriginalOffset, path)
		}
		return nil
	})
}<|MERGE_RESOLUTION|>--- conflicted
+++ resolved
@@ -27,13 +27,10 @@
 	LookbackDelta time.Duration
 }
 
-<<<<<<< HEAD
-=======
 func (o Opts) IsInstantQuery() bool {
 	return o.Start == o.End
 }
 
->>>>>>> 5f91ace1
 type Plan interface {
 	Optimize([]Optimizer) Plan
 	Expr() parser.Expr
