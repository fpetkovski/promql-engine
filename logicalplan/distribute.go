// Copyright (c) The Thanos Community Authors.
// Licensed under the Apache License 2.0.

package logicalplan

import (
	"fmt"
	"sort"
	"strings"
	"time"

	"github.com/prometheus/prometheus/model/labels"
	"github.com/prometheus/prometheus/promql/parser"

	"github.com/thanos-community/promql-engine/api"
)

type RemoteExecutions []RemoteExecution

func (rs RemoteExecutions) String() string {
	parts := make([]string, len(rs))
	for i, r := range rs {
		parts[i] = r.String()
	}
	return strings.Join(parts, ", ")
}

// RemoteExecution is a logical plan that describes a
// remote execution of a Query against the given PromQL Engine.
type RemoteExecution struct {
	Engine          api.RemoteEngine
	Query           string
	QueryRangeStart time.Time
}

func (r RemoteExecution) String() string {
	if r.QueryRangeStart.UnixMilli() == 0 {
		return fmt.Sprintf("remote(%s)", r.Query)
	}
	return fmt.Sprintf("remote(%s) [%s]", r.Query, r.QueryRangeStart.String())
}

func (r RemoteExecution) Pretty(level int) string { return r.String() }

func (r RemoteExecution) PositionRange() parser.PositionRange { return parser.PositionRange{} }

func (r RemoteExecution) Type() parser.ValueType { return parser.ValueTypeMatrix }

func (r RemoteExecution) PromQLExpr() {}

// Deduplicate is a logical plan which deduplicates samples from multiple RemoteExecutions.
type Deduplicate struct {
	Expressions RemoteExecutions
}

func (r Deduplicate) String() string {
	return fmt.Sprintf("dedup(%s)", r.Expressions.String())
}

func (r Deduplicate) Pretty(level int) string { return r.String() }

func (r Deduplicate) PositionRange() parser.PositionRange { return parser.PositionRange{} }

func (r Deduplicate) Type() parser.ValueType { return parser.ValueTypeMatrix }

func (r Deduplicate) PromQLExpr() {}

type Noop struct{}

func (r Noop) String() string { return "noop" }

func (r Noop) Pretty(level int) string { return r.String() }

func (r Noop) PositionRange() parser.PositionRange { return parser.PositionRange{} }

func (r Noop) Type() parser.ValueType { return parser.ValueTypeMatrix }

func (r Noop) PromQLExpr() {}

// distributiveAggregations are all PromQL aggregations which support
// distributed execution.
var distributiveAggregations = map[parser.ItemType]struct{}{
	parser.SUM:     {},
	parser.MIN:     {},
	parser.MAX:     {},
	parser.GROUP:   {},
	parser.COUNT:   {},
	parser.BOTTOMK: {},
	parser.TOPK:    {},
}

// DistributedExecutionOptimizer produces a logical plan suitable for
// distributed Query execution.
type DistributedExecutionOptimizer struct {
	Endpoints api.RemoteEndpoints
}

func (m DistributedExecutionOptimizer) Optimize(plan parser.Expr, opts *Opts) parser.Expr {
	engines := m.Endpoints.Engines()
	traverseBottomUp(nil, &plan, func(parent, current *parser.Expr) (stop bool) {
		// If the current operation is not distributive, stop the traversal.
		if !isDistributive(current) {
			return true
		}

		// If the current node is an aggregation, distribute the operation and
		// stop the traversal.
		if aggr, ok := (*current).(*parser.AggregateExpr); ok {
			localAggregation := aggr.Op
			if aggr.Op == parser.COUNT {
				localAggregation = parser.SUM
			}

			remoteAggregation := newRemoteAggregation(aggr, engines)
			subQueries := m.distributeQuery(&remoteAggregation, engines, opts)
			*current = &parser.AggregateExpr{
				Op:       localAggregation,
				Expr:     subQueries,
				Param:    aggr.Param,
				Grouping: aggr.Grouping,
				Without:  aggr.Without,
				PosRange: aggr.PosRange,
			}
			return true
		}

		// If the parent operation is distributive, continue the traversal.
		if isDistributive(parent) {
			return false
		}

		*current = m.distributeQuery(current, engines, opts)
		return true
	})

	return plan
}

func newRemoteAggregation(rootAggregation *parser.AggregateExpr, engines []api.RemoteEngine) parser.Expr {
	groupingSet := make(map[string]struct{})
	for _, lbl := range rootAggregation.Grouping {
		groupingSet[lbl] = struct{}{}
	}

	for _, engine := range engines {
		for _, lbls := range engine.LabelSets() {
			for _, lbl := range lbls {
				if rootAggregation.Without {
					delete(groupingSet, lbl.Name)
				} else {
					groupingSet[lbl.Name] = struct{}{}
				}
			}
		}
	}

	groupingLabels := make([]string, 0, len(groupingSet))
	for lbl := range groupingSet {
		groupingLabels = append(groupingLabels, lbl)
	}
	sort.Strings(groupingLabels)

	remoteAggregation := *rootAggregation
	remoteAggregation.Grouping = groupingLabels
	return &remoteAggregation
}

// distributeQuery takes a PromQL expression in the form of *parser.Expr and a set of remote engines.
// For each engine which matches the time range of the query, it creates a RemoteExecution scoped to the range of the engine.
// All remote executions are wrapped in a Deduplicate logical node to make sure that results from overlapping engines are deduplicated.
// TODO(fpetkovski): Prune remote engines based on external labels.
func (m DistributedExecutionOptimizer) distributeQuery(expr *parser.Expr, engines []api.RemoteEngine, opts *Opts) parser.Expr {
<<<<<<< HEAD
=======
	if isAbsent(*expr) {
		return m.distributeAbsent(*expr, engines, opts)
	}

>>>>>>> c34ccab0
	remoteQueries := make(RemoteExecutions, 0, len(engines))
	for _, e := range engines {
		if !matchesExternalLabelSet(*expr, e.LabelSets()) {
			continue
		}

		if e.MaxT() < opts.Start.UnixMilli()-opts.LookbackDelta.Milliseconds() {
			continue
		}
		if e.MinT() > opts.End.UnixMilli() {
			continue
		}

		start := opts.Start
		if e.MinT() > start.UnixMilli() {
			start = calculateStepAlignedStart(e, opts)
		}

		remoteQueries = append(remoteQueries, RemoteExecution{
			Engine:          e,
			Query:           (*expr).String(),
			QueryRangeStart: start,
		})
	}

	if len(remoteQueries) == 0 {
		return Noop{}
	}

	return Deduplicate{
		Expressions: remoteQueries,
	}
}

func (m DistributedExecutionOptimizer) distributeAbsent(expr parser.Expr, engines []api.RemoteEngine, opts *Opts) parser.Expr {
	queries := make(RemoteExecutions, 0, len(engines))
	for i := range engines {
		queries = append(queries, RemoteExecution{
			Engine:          engines[i],
			Query:           expr.String(),
			QueryRangeStart: opts.Start,
		})
	}

	var rootExpr parser.Expr = queries[0]
	for i := 1; i < len(queries); i++ {
		rootExpr = &parser.BinaryExpr{
			Op:             parser.MUL,
			LHS:            rootExpr,
			RHS:            queries[i],
			VectorMatching: &parser.VectorMatching{},
		}
	}

	return rootExpr
}

func isAbsent(expr parser.Expr) bool {
	call, ok := expr.(*parser.Call)
	if !ok {
		return false
	}
	return call.Func.Name == "absent" || call.Func.Name == "absent_over_time"
}

// calculateStepAlignedStart returns a start time for the query based on the
// engine min time and the query step size.
// The purpose of this alignment is to make sure that the steps for the remote query
// have the same timestamps as the ones for the central query.
func calculateStepAlignedStart(engine api.RemoteEngine, opts *Opts) time.Time {
	originalSteps := numSteps(opts.Start, opts.End, opts.Step)
	remoteQuerySteps := numSteps(time.UnixMilli(engine.MinT()), opts.End, opts.Step)

	stepsToSkip := originalSteps - remoteQuerySteps
	stepAlignedStartTime := opts.Start.UnixMilli() + stepsToSkip*opts.Step.Milliseconds()

	return time.UnixMilli(stepAlignedStartTime)
}

func numSteps(start, end time.Time, step time.Duration) int64 {
	return (end.UnixMilli()-start.UnixMilli())/step.Milliseconds() + 1
}

func isDistributive(expr *parser.Expr) bool {
	if expr == nil {
		return false
	}
	switch aggr := (*expr).(type) {
	case *parser.BinaryExpr:
		// Binary expressions are joins and need to be done across the entire
		// data set. This is why we cannot push down aggregations where
		// the operand is a binary expression.
		// The only exception currently is pushing down binary expressions with a constant operand.
		lhsConstant := isNumberLiteral(aggr.LHS)
		rhsConstant := isNumberLiteral(aggr.RHS)
		return lhsConstant || rhsConstant
	case *parser.AggregateExpr:
		// Certain aggregations are currently not supported.
		if _, ok := distributiveAggregations[aggr.Op]; !ok {
			return false
		}
	case *parser.Call:
		return len(aggr.Args) > 0
	}

	return true
}

// matchesExternalLabels returns false if given matchers are not matching external labels.
// If true, matchesExternalLabels also returns Prometheus matchers without those matching external labels.
func matchesExternalLabelSet(expr parser.Expr, externalLabelSet []labels.Labels) bool {
	if len(externalLabelSet) == 0 {
		return true
	}
	selectorSet := parser.ExtractSelectors(expr)
	for _, selectors := range selectorSet {
		hasMatch := false
		for _, externalLabels := range externalLabelSet {
			hasMatch = hasMatch || matchesExternalLabels(selectors, externalLabels)
		}
		if !hasMatch {
			return false
		}
	}

	return true
}

// matchesExternalLabels returns false if given matchers are not matching external labels.
func matchesExternalLabels(ms []*labels.Matcher, externalLabels labels.Labels) bool {
	if len(externalLabels) == 0 {
		return true
	}

	for _, matcher := range ms {
		extValue := externalLabels.Get(matcher.Name)
		if extValue != "" && !matcher.Matches(extValue) {
			return false
		}
	}
	return true
}

func isNumberLiteral(expr parser.Expr) bool {
	if _, ok := expr.(*parser.NumberLiteral); ok {
		return true
	}

	stepInvariant, ok := expr.(*parser.StepInvariantExpr)
	if !ok {
		return false
	}

	return isNumberLiteral(stepInvariant.Expr)
}<|MERGE_RESOLUTION|>--- conflicted
+++ resolved
@@ -170,13 +170,10 @@
 // All remote executions are wrapped in a Deduplicate logical node to make sure that results from overlapping engines are deduplicated.
 // TODO(fpetkovski): Prune remote engines based on external labels.
 func (m DistributedExecutionOptimizer) distributeQuery(expr *parser.Expr, engines []api.RemoteEngine, opts *Opts) parser.Expr {
-<<<<<<< HEAD
-=======
 	if isAbsent(*expr) {
 		return m.distributeAbsent(*expr, engines, opts)
 	}
 
->>>>>>> c34ccab0
 	remoteQueries := make(RemoteExecutions, 0, len(engines))
 	for _, e := range engines {
 		if !matchesExternalLabelSet(*expr, e.LabelSets()) {
