// Copyright (c) The Thanos Community Authors.
// Licensed under the Apache License 2.0.

package logicalplan

import (
	"fmt"
	"math"
	"sort"
	"strings"
	"time"

	"github.com/prometheus/prometheus/model/labels"
	"github.com/prometheus/prometheus/promql/parser"

	"github.com/thanos-community/promql-engine/api"
)

type RemoteExecutions []RemoteExecution

func (rs RemoteExecutions) String() string {
	parts := make([]string, len(rs))
	for i, r := range rs {
		parts[i] = r.String()
	}
	return strings.Join(parts, ", ")
}

// RemoteExecution is a logical plan that describes a
// remote execution of a Query against the given PromQL Engine.
type RemoteExecution struct {
	Engine          api.RemoteEngine
	Query           string
	QueryRangeStart time.Time
}

func (r RemoteExecution) String() string {
	if r.QueryRangeStart.UnixMilli() == 0 {
		return fmt.Sprintf("remote(%s)", r.Query)
	}
	return fmt.Sprintf("remote(%s) [%s]", r.Query, r.QueryRangeStart.String())
}

func (r RemoteExecution) Pretty(level int) string { return r.String() }

func (r RemoteExecution) PositionRange() parser.PositionRange { return parser.PositionRange{} }

func (r RemoteExecution) Type() parser.ValueType { return parser.ValueTypeMatrix }

func (r RemoteExecution) PromQLExpr() {}

// Deduplicate is a logical plan which deduplicates samples from multiple RemoteExecutions.
type Deduplicate struct {
	Expressions RemoteExecutions
}

func (r Deduplicate) String() string {
	return fmt.Sprintf("dedup(%s)", r.Expressions.String())
}

func (r Deduplicate) Pretty(level int) string { return r.String() }

func (r Deduplicate) PositionRange() parser.PositionRange { return parser.PositionRange{} }

func (r Deduplicate) Type() parser.ValueType { return parser.ValueTypeMatrix }

func (r Deduplicate) PromQLExpr() {}

type Noop struct{}

func (r Noop) String() string { return "noop" }

func (r Noop) Pretty(level int) string { return r.String() }

func (r Noop) PositionRange() parser.PositionRange { return parser.PositionRange{} }

func (r Noop) Type() parser.ValueType { return parser.ValueTypeMatrix }

func (r Noop) PromQLExpr() {}

// distributiveAggregations are all PromQL aggregations which support
// distributed execution.
var distributiveAggregations = map[parser.ItemType]struct{}{
	parser.SUM:     {},
	parser.MIN:     {},
	parser.MAX:     {},
	parser.GROUP:   {},
	parser.COUNT:   {},
	parser.BOTTOMK: {},
	parser.TOPK:    {},
}

// DistributedExecutionOptimizer produces a logical plan suitable for
// distributed Query execution.
type DistributedExecutionOptimizer struct {
	Endpoints api.RemoteEndpoints
}

func (m DistributedExecutionOptimizer) Optimize(plan parser.Expr, opts *Opts) parser.Expr {
	engines := m.Endpoints.Engines()
	traverseBottomUp(nil, &plan, func(parent, current *parser.Expr) (stop bool) {
		// If the current operation is not distributive, stop the traversal.
		if !isDistributive(current, parent) {
			return true
		}

		// If the current node is an aggregation, distribute the operation and
		// stop the traversal.
		if aggr, ok := (*current).(*parser.AggregateExpr); ok {
			localAggregation := aggr.Op
			if aggr.Op == parser.COUNT {
				localAggregation = parser.SUM
			}

			remoteAggregation := newRemoteAggregation(aggr, engines)
			subQueries := m.distributeQuery(&remoteAggregation, engines, opts)
			*current = &parser.AggregateExpr{
				Op:       localAggregation,
				Expr:     subQueries,
				Param:    aggr.Param,
				Grouping: aggr.Grouping,
				Without:  aggr.Without,
				PosRange: aggr.PosRange,
			}
			return true
		}

		// If the parent operation is distributive, continue the traversal.
		if isDistributive(parent, nil) {
			return false
		}

		*current = m.distributeQuery(current, engines, opts)
		return true
	})

	return plan
}

func newRemoteAggregation(rootAggregation *parser.AggregateExpr, engines []api.RemoteEngine) parser.Expr {
	groupingSet := make(map[string]struct{})
	for _, lbl := range rootAggregation.Grouping {
		groupingSet[lbl] = struct{}{}
	}

	for _, engine := range engines {
		for _, lbls := range engine.LabelSets() {
			for _, lbl := range lbls {
				if rootAggregation.Without {
					delete(groupingSet, lbl.Name)
				} else {
					groupingSet[lbl.Name] = struct{}{}
				}
			}
		}
	}

	groupingLabels := make([]string, 0, len(groupingSet))
	for lbl := range groupingSet {
		groupingLabels = append(groupingLabels, lbl)
	}
	sort.Strings(groupingLabels)

	remoteAggregation := *rootAggregation
	remoteAggregation.Grouping = groupingLabels
	return &remoteAggregation
}

// distributeQuery takes a PromQL expression in the form of *parser.Expr and a set of remote engines.
// For each engine which matches the time range of the query, it creates a RemoteExecution scoped to the range of the engine.
// All remote executions are wrapped in a Deduplicate logical node to make sure that results from overlapping engines are deduplicated.
func (m DistributedExecutionOptimizer) distributeQuery(expr *parser.Expr, engines []api.RemoteEngine, opts *Opts) parser.Expr {
	if isAbsent(*expr) {
		return m.distributeAbsent(*expr, engines, opts)
	}

	var selectRange time.Duration
	var offset time.Duration
	parser.Inspect(*expr, func(node parser.Node, nodes []parser.Node) error {
		if matrixSelector, ok := node.(*parser.MatrixSelector); ok {
			selectRange = matrixSelector.Range
		}
		if vectorSelector, ok := node.(*parser.VectorSelector); ok {
			offset = vectorSelector.Offset
		}
		return nil
	})
	offset = offset + selectRange

	var globalMaxT int64 = math.MinInt64
	for _, e := range engines {
<<<<<<< HEAD
		if e.MaxT() > globalMaxT {
			globalMaxT = e.MaxT()
=======
		if !matchesExternalLabelSet(*expr, e.LabelSets()) {
			continue
		}

		if e.MaxT() < opts.Start.UnixMilli()-opts.LookbackDelta.Milliseconds() {
			continue
>>>>>>> 8392685e
		}
	}

	remoteQueries := make(RemoteExecutions, 0, len(engines))
	for _, e := range engines {
		if !matchesExternalLabelSet(*expr, e.LabelSets()) {
			continue
		}

		start, keep := getStartTimeForEngine(e, opts, offset, globalMaxT)
		if !keep {
			continue
		}

		remoteQueries = append(remoteQueries, RemoteExecution{
			Engine:          e,
			Query:           (*expr).String(),
			QueryRangeStart: start,
		})
	}

	if len(remoteQueries) == 0 {
		return Noop{}
	}

	return Deduplicate{
		Expressions: remoteQueries,
	}
}

func (m DistributedExecutionOptimizer) distributeAbsent(expr parser.Expr, engines []api.RemoteEngine, opts *Opts) parser.Expr {
	queries := make(RemoteExecutions, 0, len(engines))
	for i := range engines {
		queries = append(queries, RemoteExecution{
			Engine:          engines[i],
			Query:           expr.String(),
			QueryRangeStart: opts.Start,
		})
	}

	var rootExpr parser.Expr = queries[0]
	for i := 1; i < len(queries); i++ {
		rootExpr = &parser.BinaryExpr{
			Op:             parser.MUL,
			LHS:            rootExpr,
			RHS:            queries[i],
			VectorMatching: &parser.VectorMatching{},
		}
	}

	return rootExpr
}

func isAbsent(expr parser.Expr) bool {
	call, ok := expr.(*parser.Call)
	if !ok {
		return false
	}
	return call.Func.Name == "absent" || call.Func.Name == "absent_over_time"
}

func getStartTimeForEngine(e api.RemoteEngine, opts *Opts, selectRange time.Duration, globalMaxT int64) (time.Time, bool) {
	if e.MinT() > opts.End.UnixMilli() {
		return time.Time{}, false
	}

	// A remote engine needs to have sufficient scope to do a lookback from the start of the query range.
	engineMinTime := time.UnixMilli(e.MinT())
	lookback := maxDuration(selectRange, opts.LookbackDelta)
	requiredMinTime := opts.Start.Add(-lookback)

	// Do not adjust the start time for instant queries since it would lead to changing
	// the user-provided timestamp and sending a result for a different time.
	if opts.IsInstantQuery() {
		return opts.Start, e.MaxT() != globalMaxT || engineMinTime.Before(requiredMinTime)
	}

	// If an engine's min time is before the start time of the query,
	// scope the query to the engine to the start of the range + the necessary
	// lookback duration.
	if e.MaxT() == globalMaxT && engineMinTime.After(requiredMinTime) {
		engineMinTime = calculateStepAlignedStart(opts, time.UnixMilli(e.MinT()).Add(lookback))
	}

	return maxTime(engineMinTime, opts.Start), true
}

// calculateStepAlignedStart returns a start time for the query based on the
// engine min time and the query step size.
// The purpose of this alignment is to make sure that the steps for the remote query
// have the same timestamps as the ones for the central query.
func calculateStepAlignedStart(opts *Opts, engineMinTime time.Time) time.Time {
	originalSteps := numSteps(opts.Start, opts.End, opts.Step)
	remoteQuerySteps := numSteps(engineMinTime, opts.End, opts.Step)

	stepsToSkip := originalSteps - remoteQuerySteps
	stepAlignedStartTime := opts.Start.UnixMilli() + stepsToSkip*opts.Step.Milliseconds()

	return time.UnixMilli(stepAlignedStartTime)
}

func numSteps(start, end time.Time, step time.Duration) int64 {
	return (end.UnixMilli()-start.UnixMilli())/step.Milliseconds() + 1
}

func isDistributive(expr *parser.Expr, parent *parser.Expr) bool {
	var offset time.Duration
	if expr != nil {
		if vectorSelector, ok := (*expr).(*parser.VectorSelector); ok {
			offset = vectorSelector.Offset
		}
	}
	var selectRange time.Duration
	if parent != nil {
		if matrixSelector, ok := (*parent).(*parser.MatrixSelector); ok {
			selectRange = matrixSelector.Range
		}
	}
	if offset+selectRange > 2*time.Hour+30*time.Minute {
		return false
	}

	if expr == nil {
		return false
	}
	switch aggr := (*expr).(type) {
	case *parser.BinaryExpr:
		// Binary expressions are joins and need to be done across the entire
		// data set. This is why we cannot push down aggregations where
		// the operand is a binary expression.
		// The only exception currently is pushing down binary expressions with a constant operand.
		lhsConstant := isNumberLiteral(aggr.LHS)
		rhsConstant := isNumberLiteral(aggr.RHS)
		return lhsConstant || rhsConstant
	case *parser.AggregateExpr:
		// Certain aggregations are currently not supported.
		if _, ok := distributiveAggregations[aggr.Op]; !ok {
			return false
		}
	case *parser.Call:
		return len(aggr.Args) > 0
	}

	return true
}

// matchesExternalLabels returns false if given matchers are not matching external labels.
func matchesExternalLabelSet(expr parser.Expr, externalLabelSet []labels.Labels) bool {
	if len(externalLabelSet) == 0 {
		return true
	}
	selectorSet := parser.ExtractSelectors(expr)
	for _, selectors := range selectorSet {
		hasMatch := false
		for _, externalLabels := range externalLabelSet {
			hasMatch = hasMatch || matchesExternalLabels(selectors, externalLabels)
		}
		if !hasMatch {
			return false
		}
	}

	return true
}

// matchesExternalLabels returns false if given matchers are not matching external labels.
func matchesExternalLabels(ms []*labels.Matcher, externalLabels labels.Labels) bool {
	if len(externalLabels) == 0 {
		return true
	}

	for _, matcher := range ms {
		extValue := externalLabels.Get(matcher.Name)
		if extValue != "" && !matcher.Matches(extValue) {
			return false
		}
	}
	return true
}

func isNumberLiteral(expr parser.Expr) bool {
	if _, ok := expr.(*parser.NumberLiteral); ok {
		return true
	}

	stepInvariant, ok := expr.(*parser.StepInvariantExpr)
	if !ok {
		return false
	}

	return isNumberLiteral(stepInvariant.Expr)
<<<<<<< HEAD
}

func maxTime(a, b time.Time) time.Time {
	if a.After(b) {
		return a
	}
	return b
}

func maxDuration(a, b time.Duration) time.Duration {
	if a > b {
		return a
	}
	return b
}
=======
}
>>>>>>> 8392685e
<|MERGE_RESOLUTION|>--- conflicted
+++ resolved
@@ -189,17 +189,8 @@
 
 	var globalMaxT int64 = math.MinInt64
 	for _, e := range engines {
-<<<<<<< HEAD
 		if e.MaxT() > globalMaxT {
 			globalMaxT = e.MaxT()
-=======
-		if !matchesExternalLabelSet(*expr, e.LabelSets()) {
-			continue
-		}
-
-		if e.MaxT() < opts.Start.UnixMilli()-opts.LookbackDelta.Milliseconds() {
-			continue
->>>>>>> 8392685e
 		}
 	}
 
@@ -391,7 +382,6 @@
 	}
 
 	return isNumberLiteral(stepInvariant.Expr)
-<<<<<<< HEAD
 }
 
 func maxTime(a, b time.Time) time.Time {
@@ -406,7 +396,4 @@
 		return a
 	}
 	return b
-}
-=======
-}
->>>>>>> 8392685e
+}