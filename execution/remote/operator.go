// Copyright (c) The Thanos Community Authors.
// Licensed under the Apache License 2.0.

package remote

import (
	"context"
	"fmt"
	"sync"
	"time"

	"github.com/prometheus/prometheus/model/labels"
	"github.com/prometheus/prometheus/promql"

	"github.com/thanos-community/promql-engine/execution/model"
	"github.com/thanos-community/promql-engine/execution/scan"
	engstore "github.com/thanos-community/promql-engine/execution/storage"
	"github.com/thanos-community/promql-engine/query"
)

type Execution struct {
<<<<<<< HEAD
	storage        *storageAdapter
	query          promql.Query
	opts           *query.Options
	vectorSelector model.VectorOperator
}

func NewExecution(query promql.Query, pool *model.VectorPool, opts *query.Options) *Execution {
	storage := newStorageFromQuery(query, opts)
	return &Execution{
		storage:        storage,
		query:          query,
		opts:           opts,
		vectorSelector: scan.NewVectorSelector(pool, storage, opts, 0, 0, 1),
=======
	query           promql.Query
	opts            *query.Options
	vectorSelector  model.VectorOperator
	queryRangeStart time.Time
}

func NewExecution(query promql.Query, pool *model.VectorPool, queryRangeStart time.Time, opts *query.Options) *Execution {
	return &Execution{
		query:           query,
		opts:            opts,
		queryRangeStart: queryRangeStart,
		vectorSelector:  scan.NewVectorSelector(pool, newStorageFromQuery(query, opts), opts, 0, 0, 1),
>>>>>>> 5f91ace1
	}
}

func (e *Execution) Series(ctx context.Context) ([]labels.Labels, error) {
	return e.vectorSelector.Series(ctx)
}

func (e *Execution) Next(ctx context.Context) ([]model.StepVector, error) {
	next, err := e.vectorSelector.Next(ctx)
	if next == nil {
		// Closing the storage prematurely can lead to results from the query
		// engine to be recycled. Because of this, we close the storage only
		// when we are done with processing all samples returned by the query.
		e.storage.Close()
	}
	return next, err
}

func (e *Execution) GetPool() *model.VectorPool {
	return e.vectorSelector.GetPool()
}

func (e *Execution) Explain() (me string, next []model.VectorOperator) {
<<<<<<< HEAD
	return fmt.Sprintf("[*remoteExec] %s (%d, %d)", e.query, e.opts.Start.Unix(), e.opts.End.Unix()), nil
=======
	return fmt.Sprintf("[*remoteExec] %s (%d, %d)", e.query, e.queryRangeStart.Unix(), e.opts.End.Unix()), nil
>>>>>>> 5f91ace1
}

type storageAdapter struct {
	query promql.Query
	opts  *query.Options

	once   sync.Once
	err    error
	series []engstore.SignedSeries
}

func newStorageFromQuery(query promql.Query, opts *query.Options) *storageAdapter {
	return &storageAdapter{
		query: query,
		opts:  opts,
	}
}

func (s *storageAdapter) Matchers() []*labels.Matcher { return nil }

func (s *storageAdapter) GetSeries(ctx context.Context, _, _ int) ([]engstore.SignedSeries, error) {
	s.once.Do(func() { s.executeQuery(ctx) })
	if s.err != nil {
		return nil, s.err
	}

	return s.series, nil
}

func (s *storageAdapter) executeQuery(ctx context.Context) {
	result := s.query.Exec(ctx)
	if result.Err != nil {
		s.err = result.Err
		return
	}

	switch val := result.Value.(type) {
	case promql.Matrix:
		s.series = make([]engstore.SignedSeries, len(val))
		for i, series := range val {
			s.series[i] = engstore.SignedSeries{
				Signature: uint64(i),
				Series:    promql.NewStorageSeries(series),
			}
		}
	case promql.Vector:
		s.series = make([]engstore.SignedSeries, len(val))
		for i, point := range val {
			s.series[i] = engstore.SignedSeries{
				Signature: uint64(i),
				Series: promql.NewStorageSeries(promql.Series{
					Metric: point.Metric,
					Points: []promql.Point{{T: point.T, V: point.V}},
				}),
			}
		}
	}
}

func (s *storageAdapter) Close() {
	s.query.Close()
}<|MERGE_RESOLUTION|>--- conflicted
+++ resolved
@@ -19,34 +19,21 @@
 )
 
 type Execution struct {
-<<<<<<< HEAD
-	storage        *storageAdapter
-	query          promql.Query
-	opts           *query.Options
-	vectorSelector model.VectorOperator
-}
-
-func NewExecution(query promql.Query, pool *model.VectorPool, opts *query.Options) *Execution {
-	storage := newStorageFromQuery(query, opts)
-	return &Execution{
-		storage:        storage,
-		query:          query,
-		opts:           opts,
-		vectorSelector: scan.NewVectorSelector(pool, storage, opts, 0, 0, 1),
-=======
+	storage         *storageAdapter
 	query           promql.Query
 	opts            *query.Options
+	queryRangeStart time.Time
 	vectorSelector  model.VectorOperator
-	queryRangeStart time.Time
 }
 
 func NewExecution(query promql.Query, pool *model.VectorPool, queryRangeStart time.Time, opts *query.Options) *Execution {
+	storage := newStorageFromQuery(query, opts)
 	return &Execution{
+		storage:         storage,
 		query:           query,
 		opts:            opts,
 		queryRangeStart: queryRangeStart,
-		vectorSelector:  scan.NewVectorSelector(pool, newStorageFromQuery(query, opts), opts, 0, 0, 1),
->>>>>>> 5f91ace1
+		vectorSelector:  scan.NewVectorSelector(pool, storage, opts, 0, 0, 1),
 	}
 }
 
@@ -70,11 +57,7 @@
 }
 
 func (e *Execution) Explain() (me string, next []model.VectorOperator) {
-<<<<<<< HEAD
 	return fmt.Sprintf("[*remoteExec] %s (%d, %d)", e.query, e.opts.Start.Unix(), e.opts.End.Unix()), nil
-=======
-	return fmt.Sprintf("[*remoteExec] %s (%d, %d)", e.query, e.queryRangeStart.Unix(), e.opts.End.Unix()), nil
->>>>>>> 5f91ace1
 }
 
 type storageAdapter struct {
