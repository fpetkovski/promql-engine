// Copyright (c) The Thanos Community Authors.
// Licensed under the Apache License 2.0.

package scan

import (
	"context"
	"fmt"
	"sync"

	"github.com/prometheus/prometheus/model/labels"

	"github.com/thanos-io/promql-engine/execution/model"
	"github.com/thanos-io/promql-engine/extlabels"
	"github.com/thanos-io/promql-engine/parser"
	"github.com/thanos-io/promql-engine/query"
)

// TODO: only instant subqueries for now.
type subqueryOperator struct {
	next        model.VectorOperator
	pool        *model.VectorPool
	call        FunctionCall
	mint        int64
	maxt        int64
	currentStep int64

	funcExpr *parser.Call
	subQuery *parser.SubqueryExpr

	onceSeries sync.Once
<<<<<<< HEAD
	acc        [][]sample
=======
	series     []labels.Labels
	acc        [][]Sample
>>>>>>> bc852b67
}

func NewSubqueryOperator(pool *model.VectorPool, next model.VectorOperator, opts *query.Options, funcExpr *parser.Call, subQuery *parser.SubqueryExpr) (model.VectorOperator, error) {
	call, err := NewRangeVectorFunc(funcExpr.Func.Name)
	if err != nil {
		return nil, err
	}
	return &subqueryOperator{
		next:        next,
		call:        call,
		pool:        pool,
		funcExpr:    funcExpr,
		subQuery:    subQuery,
		mint:        opts.Start.UnixMilli(),
		maxt:        opts.End.UnixMilli(),
		currentStep: opts.Start.UnixMilli(),
	}, nil
}

func (o *subqueryOperator) Explain() (me string, next []model.VectorOperator) {
	return fmt.Sprintf("[*subqueryOperator] %v()", o.funcExpr.Func.Name), []model.VectorOperator{o.next}
}

func (o *subqueryOperator) GetPool() *model.VectorPool { return o.pool }

func (o *subqueryOperator) Next(ctx context.Context) ([]model.StepVector, error) {
	select {
	case <-ctx.Done():
		return nil, ctx.Err()
	default:
	}
	if o.currentStep > o.maxt {
		return nil, nil
	}

ACC:
	for {
		vectors, err := o.next.Next(ctx)
		if err != nil {
			return nil, err
		}
		if len(vectors) == 0 {
			break ACC
		}
		for _, vector := range vectors {
			for j, s := range vector.Samples {
				o.acc[vector.SampleIDs[j]] = append(o.acc[vector.SampleIDs[j]], Sample{T: vector.T, F: s})
			}
			o.next.GetPool().PutStepVector(vector)
		}
		o.next.GetPool().PutVectors(vectors)
	}

	res := o.pool.GetVectorBatch()
	sv := o.pool.GetStepVector(o.currentStep)
	for sampleId, rangeSamples := range o.acc {
		f, h, ok := o.call(FunctionArgs{
			Samples:     rangeSamples,
			StepTime:    o.currentStep,
			SelectRange: o.subQuery.Range.Milliseconds(),
			Offset:      o.subQuery.Offset.Milliseconds(),
		})
		if ok {
			if h != nil {
				sv.AppendHistogram(o.pool, uint64(sampleId), h)
			} else {
				sv.AppendSample(o.pool, uint64(sampleId), f)
			}
		}
	}
	res = append(res, sv)

	o.currentStep++
	return res, nil
}

<<<<<<< HEAD
func (o *subqueryOperator) Series(ctx context.Context) model.LabelsIterator {
	series := o.next.Series(ctx)
	o.acc = make([][]sample, series.Size())
	var b labels.ScratchBuilder
	return model.NewProcessingIterator(o.next.Series(ctx), func(l labels.Labels) labels.Labels {
		if o.funcExpr.Func.Name != "last_over_time" {
			lbls, _ := extlabels.DropMetricName(series.At(), b)
			return lbls
=======
func (o *subqueryOperator) Series(ctx context.Context) ([]labels.Labels, error) {
	if err := o.initSeries(ctx); err != nil {
		return nil, err
	}
	return o.series, nil
}

func (o *subqueryOperator) initSeries(ctx context.Context) error {
	var err error
	o.onceSeries.Do(func() {
		var series []labels.Labels
		series, err = o.next.Series(ctx)
		if err != nil {
			return
		}

		o.series = make([]labels.Labels, len(series))
		o.acc = make([][]Sample, len(series))
		var b labels.ScratchBuilder
		for i, s := range series {
			lbls := s
			if o.funcExpr.Func.Name != "last_over_time" {
				lbls, _ = extlabels.DropMetricName(s, b)
			}
			o.series[i] = lbls
>>>>>>> bc852b67
		}
		return l
	})
}<|MERGE_RESOLUTION|>--- conflicted
+++ resolved
@@ -29,12 +29,7 @@
 	subQuery *parser.SubqueryExpr
 
 	onceSeries sync.Once
-<<<<<<< HEAD
-	acc        [][]sample
-=======
-	series     []labels.Labels
 	acc        [][]Sample
->>>>>>> bc852b67
 }
 
 func NewSubqueryOperator(pool *model.VectorPool, next model.VectorOperator, opts *query.Options, funcExpr *parser.Call, subQuery *parser.SubqueryExpr) (model.VectorOperator, error) {
@@ -111,42 +106,14 @@
 	return res, nil
 }
 
-<<<<<<< HEAD
 func (o *subqueryOperator) Series(ctx context.Context) model.LabelsIterator {
 	series := o.next.Series(ctx)
-	o.acc = make([][]sample, series.Size())
+	o.acc = make([][]Sample, series.Size())
 	var b labels.ScratchBuilder
 	return model.NewProcessingIterator(o.next.Series(ctx), func(l labels.Labels) labels.Labels {
 		if o.funcExpr.Func.Name != "last_over_time" {
 			lbls, _ := extlabels.DropMetricName(series.At(), b)
 			return lbls
-=======
-func (o *subqueryOperator) Series(ctx context.Context) ([]labels.Labels, error) {
-	if err := o.initSeries(ctx); err != nil {
-		return nil, err
-	}
-	return o.series, nil
-}
-
-func (o *subqueryOperator) initSeries(ctx context.Context) error {
-	var err error
-	o.onceSeries.Do(func() {
-		var series []labels.Labels
-		series, err = o.next.Series(ctx)
-		if err != nil {
-			return
-		}
-
-		o.series = make([]labels.Labels, len(series))
-		o.acc = make([][]Sample, len(series))
-		var b labels.ScratchBuilder
-		for i, s := range series {
-			lbls := s
-			if o.funcExpr.Func.Name != "last_over_time" {
-				lbls, _ = extlabels.DropMetricName(s, b)
-			}
-			o.series[i] = lbls
->>>>>>> bc852b67
 		}
 		return l
 	})
