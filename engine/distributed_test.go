// Copyright (c) The Thanos Community Authors.
// Licensed under the Apache License 2.0.

package engine_test

import (
	"context"
	"fmt"
	"math"
	"testing"
	"time"

	"github.com/efficientgo/core/testutil"
	"github.com/prometheus/prometheus/model/labels"
	"github.com/prometheus/prometheus/promql"

	"github.com/thanos-community/promql-engine/api"
	"github.com/thanos-community/promql-engine/engine"
	"github.com/thanos-community/promql-engine/logicalplan"
)

type partition struct {
	series  []*mockSeries
	extLset []labels.Labels
}

func (p partition) maxt() int64 {
	var maxt int64 = math.MinInt64
	for _, s := range p.series {
		ts := s.timestamps[len(s.timestamps)-1]
		if ts > maxt {
			maxt = ts
		}
	}

	return maxt
}

func (p partition) mint() int64 {
	mint := p.series[0].timestamps[0]
	for _, s := range p.series {
		ts := s.timestamps[0]
		if ts > mint {
			mint = ts
		}
	}

	return mint
}

func TestDistributedAggregations(t *testing.T) {
	localOpts := engine.Opts{
		EngineOpts: promql.EngineOpts{
			Timeout:              1 * time.Hour,
			MaxSamples:           1e10,
			EnableNegativeOffset: true,
			EnableAtModifier:     true,
		},
	}

	instantTSs := []time.Time{
		time.Unix(75, 0),
		time.Unix(121, 0),
		time.Unix(600, 0),
	}
	rangeStart := time.Unix(0, 0)
	rangeEnd := time.Unix(120, 0)
	rangeStep := time.Second * 30

	makeSeries := func(zone, pod string) []string {
		return []string{labels.MetricName, "bar", "zone", zone, "pod", pod}
	}

	makeSeriesWithName := func(name, zone, pod string) []string {
		return []string{labels.MetricName, name, "zone", zone, "pod", pod}
	}

	tests := []struct {
		name        string
		seriesSets  []partition
		timeOverlap partition
		rangeEnd    time.Time
	}{
		{
			name: "base case",
			seriesSets: []partition{
				{
					extLset: []labels.Labels{labels.FromStrings("zone", "east-1")},
					series: []*mockSeries{
						newMockSeries(makeSeries("east-1", "nginx-1"), []int64{30, 60, 90, 120}, []float64{2, 3, 4, 5}),
						newMockSeries(makeSeries("east-1", "nginx-2"), []int64{30, 60, 90, 120}, []float64{3, 4, 5, 6}),
					},
				},
				{
					extLset: []labels.Labels{
						labels.FromStrings("zone", "west-1"),
						labels.FromStrings("zone", "west-2"),
					},
					series: []*mockSeries{
						newMockSeries(makeSeries("west-1", "nginx-1"), []int64{30, 60, 90, 120}, []float64{4, 5, 6, 7}),
						newMockSeries(makeSeries("west-1", "nginx-2"), []int64{30, 60, 90, 120}, []float64{5, 6, 7, 8}),
						newMockSeries(makeSeries("west-2", "nginx-1"), []int64{30, 60, 90, 120}, []float64{6, 7, 8, 9}),
					},
				},
			},
			timeOverlap: partition{
				extLset: []labels.Labels{
					labels.FromStrings("zone", "east-1"),
					labels.FromStrings("zone", "west-1"),
					labels.FromStrings("zone", "west-2"),
				},
				series: []*mockSeries{
					newMockSeries(makeSeries("east-1", "nginx-1"), []int64{30, 60}, []float64{2, 3}),
					newMockSeries(makeSeries("west-1", "nginx-2"), []int64{30, 60}, []float64{5, 6}),
					newMockSeries(makeSeries("west-2", "nginx-1"), []int64{30, 60}, []float64{6, 7}),
				},
			},
		},
		{
			// Repro for https://github.com/thanos-community/promql-engine/issues/187.
			name: "series with different ranges in a newer engine",
			seriesSets: []partition{
				{
					extLset: []labels.Labels{labels.FromStrings("zone", "east-1")},
					series: []*mockSeries{
						newMockSeries(makeSeries("east-1", "nginx-1"), []int64{60, 90, 120}, []float64{3, 4, 5}),
						newMockSeries(makeSeries("east-2", "nginx-1"), []int64{30, 60, 90, 120}, []float64{3, 4, 5, 6}),
					},
				},
			},
			timeOverlap: partition{
				extLset: []labels.Labels{labels.FromStrings("zone", "east-1"), labels.FromStrings("zone", "west-1")},
				series: []*mockSeries{
					newMockSeries(makeSeries("east-1", "nginx-1"), []int64{30, 60}, []float64{2, 3}),
					newMockSeries(makeSeries("east-2", "nginx-1"), []int64{30, 60}, []float64{3, 4}),
				},
			},
		},
		{
			name: "verify double lookback is not applied",
			seriesSets: []partition{
				{
					extLset: []labels.Labels{labels.FromStrings("zone", "east-2")},
					series: []*mockSeries{
						newMockSeries(makeSeries("east-2", "nginx-1"), []int64{30, 60, 90, 120}, []float64{3, 4, 5, 6}),
					},
				},
			},
			rangeEnd: time.Unix(15000, 0),
		},
		{
			name: "count by __name__ label",
			seriesSets: []partition{
				{
					series: []*mockSeries{
						newMockSeries(makeSeriesWithName("foo", "east-2", "nginx-1"), []int64{30, 60, 90, 120}, []float64{3, 4, 5, 6}),
						newMockSeries(makeSeriesWithName("bar", "east-2", "nginx-1"), []int64{30, 60, 90, 120}, []float64{3, 4, 5, 6}),
					},
				},
				{
					series: []*mockSeries{
						newMockSeries(makeSeriesWithName("xyz", "east-2", "nginx-1"), []int64{30, 60, 90, 120}, []float64{3, 4, 5, 6}),
					},
				},
			},
		},
	}

	queries := []struct {
		name           string
		query          string
		expectFallback bool
	}{
		{name: "sum", query: `sum by (pod) (bar)`},
		{name: "avg", query: `avg by (pod) (bar)`},
		{name: "count", query: `count by (pod) (bar)`},
		{name: "count by __name__", query: `count by (__name__) ({__name__=~".+"})`},
		{name: "group", query: `group by (pod) (bar)`},
		{name: "topk", query: `topk by (pod) (1, bar)`},
		{name: "bottomk", query: `bottomk by (pod) (1, bar)`},
		{name: "label based pruning with no match", query: `sum by (pod) (bar{zone="north-2"})`},
		{name: "label based pruning with one match", query: `sum by (pod) (bar{zone="east-1"})`},
		{name: "double aggregation", query: `max by (pod) (sum by (pod) (bar))`},
		// TODO(fpetkovski): This query fails because the range selector is longer than the
		// retention of one engine. Uncomment the test once the issue is fixed.
		// https://github.com/thanos-community/promql-engine/issues/195
		// {name: "aggregation with function operand", query: `sum by (pod) (rate(bar[1m]))`},
		{name: "binary expression with constant operand", query: `sum by (region) (bar * 60)`},
		{name: "binary aggregation", query: `sum by (region) (bar) / sum by (pod) (bar)`},
		{name: "filtered selector interaction", query: `sum by (region) (bar{region="east"}) / sum by (region) (bar)`},
		{name: "unsupported aggregation", query: `count_values("pod", bar)`, expectFallback: true},
		{name: "absent_over_time for non-existing metric", query: `absent_over_time(foo[2m])`},
		{name: "absent_over_time for existing metric", query: `absent_over_time(bar{pod="nginx-1"}[2m])`},
		{name: "absent for non-existing metric", query: `absent(foo)`},
		{name: "absent for existing metric", query: `absent(bar{pod="nginx-1"})`},
	}

	optimizersOpts := map[string][]logicalplan.Optimizer{
		"none":    logicalplan.NoOptimizers,
		"default": logicalplan.DefaultOptimizers,
		"all":     logicalplan.AllOptimizers,
	}

<<<<<<< HEAD
	lookbackDeltas := []time.Duration{0, 30 * time.Second, 5 * time.Minute}
=======
	lookbackDeltas := []time.Duration{0, 30 * time.Second, time.Minute}
>>>>>>> c34ccab0
	allQueryOpts := []*promql.QueryOpts{nil}
	for _, l := range lookbackDeltas {
		allQueryOpts = append(allQueryOpts, &promql.QueryOpts{
			LookbackDelta: l,
		})
	}

	for _, test := range tests {
		for _, lookbackDelta := range lookbackDeltas {
			localOpts.LookbackDelta = lookbackDelta
			for _, queryOpts := range allQueryOpts {
				t.Run(test.name, func(t *testing.T) {
					var allSeries []*mockSeries
					remoteEngines := make([]api.RemoteEngine, 0, len(test.seriesSets)+1)
					for _, s := range test.seriesSets {
						remoteEngines = append(remoteEngines, engine.NewRemoteEngine(
							localOpts,
							storageWithMockSeries(s.series...),
							s.mint(),
							s.maxt(),
							s.extLset,
						))
						allSeries = append(allSeries, s.series...)
					}
					if len(test.timeOverlap.series) > 0 {
						remoteEngines = append(remoteEngines, engine.NewRemoteEngine(
							localOpts,
							storageWithMockSeries(test.timeOverlap.series...),
							test.timeOverlap.mint(),
							test.timeOverlap.maxt(),
							test.timeOverlap.extLset,
						))
						allSeries = append(allSeries, test.timeOverlap.series...)
					}
					completeSeriesSet := storageWithSeries(mergeWithSampleDedup(allSeries)...)

					for _, query := range queries {
						t.Run(query.name, func(t *testing.T) {
							for o, optimizers := range optimizersOpts {
								t.Run(fmt.Sprintf("withOptimizers=%s", o), func(t *testing.T) {
									localOpts.LogicalOptimizers = optimizers
									distOpts := localOpts

									distOpts.DisableFallback = !query.expectFallback
									for _, instantTS := range instantTSs {
										t.Run(fmt.Sprintf("instant/ts=%d", instantTS.Unix()), func(t *testing.T) {
											distEngine := engine.NewDistributedEngine(distOpts,
												api.NewStaticEndpoints(remoteEngines),
											)
											distQry, err := distEngine.NewInstantQuery(completeSeriesSet, queryOpts, query.query, instantTS)
											testutil.Ok(t, err)

											distResult := distQry.Exec(context.Background())
											promEngine := promql.NewEngine(localOpts.EngineOpts)
											promQry, err := promEngine.NewInstantQuery(completeSeriesSet, queryOpts, query.query, instantTS)
											testutil.Ok(t, err)
											promResult := promQry.Exec(context.Background())

											roundValues(promResult)
											roundValues(distResult)

											// Instant queries have no guarantees on result ordering.
											sortByLabels(promResult)
											sortByLabels(distResult)

											testutil.Equals(t, promResult, distResult)
										})
									}

									t.Run("range", func(t *testing.T) {
										if test.rangeEnd == (time.Time{}) {
											test.rangeEnd = rangeEnd
										}
										distEngine := engine.NewDistributedEngine(distOpts,
											api.NewStaticEndpoints(remoteEngines),
										)
										distQry, err := distEngine.NewRangeQuery(completeSeriesSet, queryOpts, query.query, rangeStart, test.rangeEnd, rangeStep)
										testutil.Ok(t, err)

										distResult := distQry.Exec(context.Background())
										promEngine := promql.NewEngine(localOpts.EngineOpts)
										promQry, err := promEngine.NewRangeQuery(completeSeriesSet, queryOpts, query.query, rangeStart, test.rangeEnd, rangeStep)
										testutil.Ok(t, err)
										promResult := promQry.Exec(context.Background())

										roundValues(promResult)
										roundValues(distResult)
										testutil.Equals(t, promResult, distResult)
									})
								})
							}
						})
					}
				})
			}
		}
	}
}<|MERGE_RESOLUTION|>--- conflicted
+++ resolved
@@ -201,11 +201,7 @@
 		"all":     logicalplan.AllOptimizers,
 	}
 
-<<<<<<< HEAD
-	lookbackDeltas := []time.Duration{0, 30 * time.Second, 5 * time.Minute}
-=======
 	lookbackDeltas := []time.Duration{0, 30 * time.Second, time.Minute}
->>>>>>> c34ccab0
 	allQueryOpts := []*promql.QueryOpts{nil}
 	for _, l := range lookbackDeltas {
 		allQueryOpts = append(allQueryOpts, &promql.QueryOpts{
