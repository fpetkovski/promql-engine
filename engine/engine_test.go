--- conflicted
+++ resolved
@@ -1693,7 +1693,6 @@
 		}
 		existing.timestamps = append(existing.timestamps, s.timestamps...)
 		existing.values = append(existing.values, s.values...)
-<<<<<<< HEAD
 	}
 
 	for _, s := range index {
@@ -1710,24 +1709,6 @@
 		}
 	}
 
-=======
-	}
-
-	for _, s := range index {
-		sort.Sort(byTimestamps(*s))
-		// Remove exact timestamp duplicates.
-		i := 1
-		for i < len(s.timestamps) {
-			if s.timestamps[i] == s.timestamps[i-1] {
-				s.timestamps = append(s.timestamps[:i], s.timestamps[i+1:]...)
-				s.values = append(s.values[:i], s.values[i+1:]...)
-			} else {
-				i++
-			}
-		}
-	}
-
->>>>>>> 5f91ace1
 	sset := make([]storage.Series, 0, len(index))
 	for _, s := range index {
 		sset = append(sset, s)
@@ -3133,11 +3114,7 @@
 func (m *mockIterator) Seek(t int64) chunkenc.ValueType {
 	if m.i > -1 && m.i < len(m.timestamps) {
 		currentTS := m.timestamps[m.i]
-<<<<<<< HEAD
-		if currentTS > t {
-=======
 		if currentTS >= t {
->>>>>>> 5f91ace1
 			return chunkenc.ValFloat
 		}
 	}
